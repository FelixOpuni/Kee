--- conflicted
+++ resolved
@@ -18,11 +18,8 @@
  */
 
 #include <QInputDialog>
-<<<<<<< HEAD
-=======
 #include <QJsonArray>
 #include <QMessageBox>
->>>>>>> b6eeabab
 #include <QProgressDialog>
 #include <QUuid>
 
@@ -360,14 +357,9 @@
         return;
     }
 
-<<<<<<< HEAD
-    if (username.compare(login, Qt::CaseSensitive) != 0 || entry->password().compare(password, Qt::CaseSensitive) != 0) {
-        MessageBox::Button dialogResult = MessageBox::No;
-=======
     if (username.compare(login, Qt::CaseSensitive) != 0
         || entry->password().compare(password, Qt::CaseSensitive) != 0) {
-        int dialogResult = QMessageBox::No;
->>>>>>> b6eeabab
+        MessageBox::Button dialogResult = MessageBox::No;
         if (!browserSettings()->alwaysAllowUpdate()) {
             dialogResult = MessageBox::question(nullptr,
                                                 tr("KeePassXC: Update Entry"),
@@ -401,14 +393,9 @@
         QUrl qUrl(url);
 
         // Ignore entry if port or scheme defined in the URL doesn't match
-<<<<<<< HEAD
-        if ((entryQUrl.port() > 0 && entryQUrl.port() != qUrl.port()) ||
-            (browserSettings()->matchUrlScheme() && !entryScheme.isEmpty() && entryScheme.compare(qUrl.scheme()) != 0)) {
-=======
         if ((entryQUrl.port() > 0 && entryQUrl.port() != qUrl.port())
             || (browserSettings()->matchUrlScheme() && !entryScheme.isEmpty()
                 && entryScheme.compare(qUrl.scheme()) != 0)) {
->>>>>>> b6eeabab
             continue;
         }
 
@@ -498,11 +485,13 @@
     progress.reset();
 
     if (counter > 0) {
-<<<<<<< HEAD
         MessageBox::information(nullptr,
                                 tr("KeePassXC: Converted KeePassHTTP attributes"),
                                 tr("Successfully converted attributes from %1 entry(s).\n"
-                                   "Moved %2 keys to custom data.", "").arg(counter).arg(keyCounter),
+                                   "Moved %2 keys to custom data.",
+                                   "")
+                                    .arg(counter)
+                                    .arg(keyCounter),
                                 MessageBox::Ok);
     } else if (counter == 0 && keyCounter > 0) {
         MessageBox::information(nullptr,
@@ -514,26 +503,6 @@
                                 tr("KeePassXC: No entry with KeePassHTTP attributes found!"),
                                 tr("The active database does not contain an entry with KeePassHTTP attributes."),
                                 MessageBox::Ok);
-=======
-        QMessageBox::information(nullptr,
-                                 tr("KeePassXC: Converted KeePassHTTP attributes"),
-                                 tr("Successfully converted attributes from %1 entry(s).\n"
-                                    "Moved %2 keys to custom data.",
-                                    "")
-                                     .arg(counter)
-                                     .arg(keyCounter),
-                                 QMessageBox::Ok);
-    } else if (counter == 0 && keyCounter > 0) {
-        QMessageBox::information(nullptr,
-                                 tr("KeePassXC: Converted KeePassHTTP attributes"),
-                                 tr("Successfully moved %n keys to custom data.", "", keyCounter),
-                                 QMessageBox::Ok);
-    } else {
-        QMessageBox::information(nullptr,
-                                 tr("KeePassXC: No entry with KeePassHTTP attributes found!"),
-                                 tr("The active database does not contain an entry with KeePassHTTP attributes."),
-                                 QMessageBox::Ok);
->>>>>>> b6eeabab
     }
 
     // Rename password groupName
@@ -577,11 +546,6 @@
             // Sort same priority entries by Title or UserName
             auto entries = priorities.values(i);
             std::sort(entries.begin(), entries.end(), [&field](Entry* left, Entry* right) {
-<<<<<<< HEAD
-                return (QString::localeAwareCompare(left->attributes()->value(field), right->attributes()->value(field)) < 0) ||
-                       ((QString::localeAwareCompare(left->attributes()->value(field), right->attributes()->value(field)) == 0) &&
-                        (QString::localeAwareCompare(left->attributes()->value("UserName"), right->attributes()->value("UserName")) < 0));
-=======
                 return (QString::localeAwareCompare(left->attributes()->value(field), right->attributes()->value(field))
                         < 0)
                        || ((QString::localeAwareCompare(left->attributes()->value(field),
@@ -590,7 +554,6 @@
                            && (QString::localeAwareCompare(left->attributes()->value("UserName"),
                                                            right->attributes()->value("UserName"))
                                < 0));
->>>>>>> b6eeabab
             });
             results << entries;
             if (browserSettings()->bestMatchOnly() && !pwEntries.isEmpty()) {
@@ -923,7 +886,6 @@
         return false;
     }
 
-<<<<<<< HEAD
     auto dialogResult = MessageBox::warning(nullptr,
                                             tr("KeePassXC: Legacy browser integration settings detected"),
                                             tr("Legacy browser integration settings have been detected.\n"
@@ -932,15 +894,6 @@
                                             MessageBox::Yes | MessageBox::No);
 
     return dialogResult == MessageBox::Yes;
-=======
-    auto dialogResult = QMessageBox::warning(nullptr,
-                                             tr("KeePassXC: Legacy browser integration settings detected"),
-                                             tr("Legacy browser integration settings have been detected.\n"
-                                                "Do you want to upgrade the settings to the latest standard?\n"
-                                                "This is necessary to maintain compatibility with the browser plugin."),
-                                             QMessageBox::Yes | QMessageBox::No);
-    return dialogResult == QMessageBox::Yes;
->>>>>>> b6eeabab
 }
 
 void BrowserService::databaseLocked(DatabaseWidget* dbWidget)
