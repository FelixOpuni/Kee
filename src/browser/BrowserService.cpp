--- conflicted
+++ resolved
@@ -792,17 +792,10 @@
     for (int i = 0; ; ++i) {
         auto* dbWidget = m_dbTabWidget->databaseWidgetFromIndex(i);
         // Add only open databases
-<<<<<<< HEAD
-        if (dbStruct.dbWidget && dbStruct.dbWidget->dbHasKey() &&
-            (dbStruct.dbWidget->currentMode() == DatabaseWidget::ViewMode ||
-             dbStruct.dbWidget->currentMode() == DatabaseWidget::EditMode)) {
-            databaseWidgets.push_back(dbStruct.dbWidget);
-=======
         if (dbWidget && dbWidget->database()->hasKey() &&
             (dbWidget->currentMode() == DatabaseWidget::Mode::ViewMode ||
              dbWidget->currentMode() == DatabaseWidget::Mode::EditMode)) {
             databaseWidgets.push_back(dbWidget);
->>>>>>> a67cac13
             continue;
         }
 
@@ -890,13 +883,6 @@
                                                 "Do you want to upgrade the settings to the latest standard?\n"
                                                 "This is necessary to maintain compatibility with the browser plugin."),
                                              QMessageBox::Yes | QMessageBox::No);
-<<<<<<< HEAD
-
-    if (dialogResult == QMessageBox::No) {
-        return false;
-    }
-=======
->>>>>>> a67cac13
 
     return dialogResult == QMessageBox::Yes;
 }
