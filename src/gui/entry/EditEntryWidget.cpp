--- conflicted
+++ resolved
@@ -266,12 +266,8 @@
 void EditEntryWidget::setupBrowser()
 {
     if (config()->get(Config::Browser_Enabled).toBool()) {
-<<<<<<< HEAD
+        m_browserUi->setupUi(m_browserWidget);
         addPage(tr("Browser Integration"), icons()->icon("internet-web-browser"), m_browserWidget);
-=======
-        m_browserUi->setupUi(m_browserWidget);
-        addPage(tr("Browser Integration"), Resources::instance()->icon("internet-web-browser"), m_browserWidget);
->>>>>>> beae1869
         m_additionalURLsDataModel->setEntryAttributes(m_entryAttributes);
         m_browserUi->additionalURLsView->setModel(m_additionalURLsDataModel);
 
@@ -964,31 +960,24 @@
             m_browserUi->hideEntryCheckbox->setChecked(false);
         }
 
-<<<<<<< HEAD
-    if (m_customData->contains(BrowserService::OPTION_NOT_HTTP_AUTH)) {
-        m_browserUi->notHttpAuthCheckbox->setChecked(m_customData->value(BrowserService::OPTION_NOT_HTTP_AUTH)
-                                                     == TRUE_STR);
-    } else {
-        m_browserUi->notHttpAuthCheckbox->setChecked(false);
-    }
-
-    m_browserUi->addURLButton->setEnabled(!m_history);
-    m_browserUi->removeURLButton->setEnabled(false);
-    m_browserUi->editURLButton->setEnabled(false);
-    m_browserUi->additionalURLsView->setEditTriggers(editTriggers);
-=======
         if (m_customData->contains(BrowserService::OPTION_ONLY_HTTP_AUTH)) {
             m_browserUi->onlyHttpAuthCheckbox->setChecked(m_customData->value(BrowserService::OPTION_ONLY_HTTP_AUTH)
                                                           == TRUE_STR);
         } else {
             m_browserUi->onlyHttpAuthCheckbox->setChecked(false);
         }
->>>>>>> beae1869
-
-        m_browserUi->addURLButton->setEnabled(!m_history);
-        m_browserUi->removeURLButton->setEnabled(false);
-        m_browserUi->editURLButton->setEnabled(false);
-        m_browserUi->additionalURLsView->setEditTriggers(editTriggers);
+
+        if (m_customData->contains(BrowserService::OPTION_NOT_HTTP_AUTH)) {
+        m_browserUi->notHttpAuthCheckbox->setChecked(m_customData->value(BrowserService::OPTION_NOT_HTTP_AUTH)
+                                                     == TRUE_STR);
+    } else {
+        m_browserUi->notHttpAuthCheckbox->setChecked(false);
+    }
+
+    m_browserUi->addURLButton->setEnabled(!m_history);
+    m_browserUi->removeURLButton->setEnabled(false);
+    m_browserUi->editURLButton->setEnabled(false);
+    m_browserUi->additionalURLsView->setEditTriggers(editTriggers);
 
         if (m_additionalURLsDataModel->rowCount() != 0) {
             m_browserUi->additionalURLsView->setCurrentIndex(m_additionalURLsDataModel->index(0, 0));
