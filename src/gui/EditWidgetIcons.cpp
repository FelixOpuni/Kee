/*
 *  Copyright (C) 2012 Felix Geyer <debfx@fobos.de>
 *
 *  This program is free software: you can redistribute it and/or modify
 *  it under the terms of the GNU General Public License as published by
 *  the Free Software Foundation, either version 2 or (at your option)
 *  version 3 of the License.
 *
 *  This program is distributed in the hope that it will be useful,
 *  but WITHOUT ANY WARRANTY; without even the implied warranty of
 *  MERCHANTABILITY or FITNESS FOR A PARTICULAR PURPOSE.  See the
 *  GNU General Public License for more details.
 *
 *  You should have received a copy of the GNU General Public License
 *  along with this program.  If not, see <http://www.gnu.org/licenses/>.
 */

#include "EditWidgetIcons.h"
#include "ui_EditWidgetIcons.h"

#include <QFileDialog>
<<<<<<< HEAD
#include <QImageReader>
=======
#include <QMessageBox>
#include <QFileDialog>
>>>>>>> cc87311d

#include "core/Group.h"
#include "core/Metadata.h"
#include "core/Tools.h"
#include "gui/IconModels.h"
#include "gui/MessageBox.h"

IconStruct::IconStruct()
    : uuid(Uuid())
    , number(0)
{
}

EditWidgetIcons::EditWidgetIcons(QWidget* parent)
    : QWidget(parent)
    , m_ui(new Ui::EditWidgetIcons())
    , m_database(nullptr)
    , m_defaultIconModel(new DefaultIconModel(this))
    , m_customIconModel(new CustomIconModel(this))
    , m_networkAccessMngr(new QNetworkAccessManager(this))
{
    m_ui->setupUi(this);

    m_ui->defaultIconsView->setModel(m_defaultIconModel);
    m_ui->customIconsView->setModel(m_customIconModel);

    connect(m_ui->defaultIconsView, SIGNAL(clicked(QModelIndex)),
            this, SLOT(updateRadioButtonDefaultIcons()));
    connect(m_ui->customIconsView, SIGNAL(clicked(QModelIndex)),
            this, SLOT(updateRadioButtonCustomIcons()));
    connect(m_ui->defaultIconsRadio, SIGNAL(toggled(bool)),
            this, SLOT(updateWidgetsDefaultIcons(bool)));
    connect(m_ui->customIconsRadio, SIGNAL(toggled(bool)),
            this, SLOT(updateWidgetsCustomIcons(bool)));
    connect(m_ui->addButton, SIGNAL(clicked()), SLOT(addCustomIcon()));
    connect(m_ui->deleteButton, SIGNAL(clicked()), SLOT(removeCustomIcon()));
    connect(m_ui->faviconButton, SIGNAL(clicked()), SLOT(downloadFavicon()));
    connect(m_networkAccessMngr, SIGNAL(finished(QNetworkReply*)),
            this, SLOT(onRequestFinished(QNetworkReply*)) );

    m_ui->faviconButton->setVisible(false);
}

EditWidgetIcons::~EditWidgetIcons()
{
}

IconStruct EditWidgetIcons::state() const
{
    IconStruct iconStruct;
    if (m_ui->defaultIconsRadio->isChecked()) {
        QModelIndex index = m_ui->defaultIconsView->currentIndex();
        if (index.isValid()) {
            iconStruct.number = index.row();
        }
        else {
            Q_ASSERT(false);
        }
    }
    else {
        QModelIndex index = m_ui->customIconsView->currentIndex();
        if (index.isValid()) {
            iconStruct.uuid = m_customIconModel->uuidFromIndex(m_ui->customIconsView->currentIndex());
        }
        else {
            iconStruct.number = -1;
        }
    }

    return iconStruct;
}

<<<<<<< HEAD
void EditWidgetIcons::reset()
{
    m_database = nullptr;
    m_currentUuid = Uuid();
}

void EditWidgetIcons::load(Uuid currentUuid, Database* database, IconStruct iconStruct)
=======
void EditWidgetIcons::load(Uuid currentUuid, Database* database, IconStruct iconStruct, const QString &url)
>>>>>>> cc87311d
{
    Q_ASSERT(database);
    Q_ASSERT(!currentUuid.isNull());

    m_database = database;
    m_currentUuid = currentUuid;
    setUrl(url);

    m_customIconModel->setIcons(database->metadata()->customIconsScaledPixmaps(),
                                database->metadata()->customIconsOrder());

    Uuid iconUuid = iconStruct.uuid;
    if (iconUuid.isNull()) {
        int iconNumber = iconStruct.number;
        m_ui->defaultIconsView->setCurrentIndex(m_defaultIconModel->index(iconNumber, 0));
        m_ui->defaultIconsRadio->setChecked(true);
    }
    else {
        QModelIndex index = m_customIconModel->indexFromUuid(iconUuid);
        if (index.isValid()) {
            m_ui->customIconsView->setCurrentIndex(index);
            m_ui->customIconsRadio->setChecked(true);
        }
        else {
            m_ui->defaultIconsView->setCurrentIndex(m_defaultIconModel->index(0, 0));
            m_ui->defaultIconsRadio->setChecked(true);
        }
    }
}

void EditWidgetIcons::setUrl(const QString &url)
{
    m_url = url;
    m_ui->faviconButton->setVisible(!url.isEmpty());
    abortFaviconDownload();
}

static QStringList getHost(QUrl url, const QString& path)
{
    QStringList hosts;

    QString host = url.host();
    for(;;) {
        QString s = host;
        if (url.port() >= 0)
            s += ":" + QString::number(url.port());
        hosts << s + path;

        const int first_dot = host.indexOf( '.' );
        const int last_dot = host.lastIndexOf( '.' );
        if( ( first_dot != -1 ) && ( last_dot != -1 ) && ( first_dot != last_dot ) )
            host.remove( 0, first_dot + 1 );
        else
            break;
    }
    return hosts;
}

void EditWidgetIcons::downloadFavicon()
{
    const QStringList pathes = getHost(QUrl(m_url), "/favicon.");
    const QStringList prefixes = QStringList() << "http://" << "https://";
    const QStringList suffixes = QStringList() << "ico" << "png" << "gif" << "jpg";

    Q_FOREACH (QString path, pathes)
        Q_FOREACH (QString prefix, prefixes)
            Q_FOREACH (QString suffix, suffixes)
                m_networkOperations << m_networkAccessMngr->get(QNetworkRequest(prefix + path + suffix));
    //TODO: progress indication
}

void EditWidgetIcons::abortFaviconDownload()
{
    Q_FOREACH (QNetworkReply *r, m_networkOperations)
        r->abort();
}

void EditWidgetIcons::onRequestFinished(QNetworkReply *reply)
{
    if (m_networkOperations.contains(reply)) {
        m_networkOperations.remove(reply);

        QImage image;
        if (!reply->error() && image.loadFromData(reply->readAll()) && !image.isNull()) {
            //Abort all other requests
            abortFaviconDownload();

            //Set the image
            Uuid uuid = Uuid::random();
            m_database->metadata()->addCustomIcon(uuid, image.scaled(16, 16));
            m_customIconModel->setIcons(m_database->metadata()->customIcons(),
                                        m_database->metadata()->customIconsOrder());
            QModelIndex index = m_customIconModel->indexFromUuid(uuid);
            m_ui->customIconsView->setCurrentIndex(index);
            m_ui->customIconsRadio->setChecked(true);
        }
    }
    reply->deleteLater();
}

void EditWidgetIcons::addCustomIcon()
{
    if (m_database) {
        QString filter = QString("%1 (%2);;%3 (*)").arg(tr("Images"),
                    Tools::imageReaderFilter(), tr("All files"));

        QString filename = QFileDialog::getOpenFileName(
                    this, tr("Select Image"), "", filter);
        if (!filename.isEmpty()) {
            QImageReader imageReader(filename);
            // detect from content, otherwise reading fails if file extension is wrong
            imageReader.setDecideFormatFromContent(true);
            QImage image = imageReader.read();
            if (!image.isNull()) {
                Uuid uuid = Uuid::random();
                m_database->metadata()->addCustomIconScaled(uuid, image);
                m_customIconModel->setIcons(m_database->metadata()->customIconsScaledPixmaps(),
                                            m_database->metadata()->customIconsOrder());
                QModelIndex index = m_customIconModel->indexFromUuid(uuid);
                m_ui->customIconsView->setCurrentIndex(index);
            }
            else {
                MessageBox::critical(this, tr("Error"),
                                     tr("Can't read icon:").append("\n").append(imageReader.errorString()));
            }
        }
    }
}

void EditWidgetIcons::removeCustomIcon()
{
    if (m_database) {
        QModelIndex index = m_ui->customIconsView->currentIndex();
        if (index.isValid()) {
            Uuid iconUuid = m_customIconModel->uuidFromIndex(index);
            int iconUsedCount = 0;

            const QList<Entry*> allEntries = m_database->rootGroup()->entriesRecursive(true);
            QList<Entry*> historyEntriesWithSameIcon;

            for (Entry* entry : allEntries) {
                bool isHistoryEntry = !entry->group();
                if (iconUuid == entry->iconUuid()) {
                    if (isHistoryEntry) {
                        historyEntriesWithSameIcon << entry;
                    }
                    else if (m_currentUuid != entry->uuid()) {
                        iconUsedCount++;
                    }
                }
            }

            const QList<Group*> allGroups = m_database->rootGroup()->groupsRecursive(true);
            for (const Group* group : allGroups) {
                if (iconUuid == group->iconUuid() && m_currentUuid != group->uuid()) {
                    iconUsedCount++;
                }
            }

            if (iconUsedCount == 0) {
                for (Entry* entry : asConst(historyEntriesWithSameIcon)) {
                    entry->setUpdateTimeinfo(false);
                    entry->setIcon(0);
                    entry->setUpdateTimeinfo(true);
                }

                m_database->metadata()->removeCustomIcon(iconUuid);
                m_customIconModel->setIcons(m_database->metadata()->customIconsScaledPixmaps(),
                                            m_database->metadata()->customIconsOrder());
                if (m_customIconModel->rowCount() > 0) {
                    m_ui->customIconsView->setCurrentIndex(m_customIconModel->index(0, 0));
                }
                else {
                    updateRadioButtonDefaultIcons();
                }
            }
            else {
                MessageBox::information(this, tr("Can't delete icon!"),
                                        tr("Can't delete icon. Still used by %n item(s).", 0, iconUsedCount));
            }
        }
    }
}

void EditWidgetIcons::updateWidgetsDefaultIcons(bool check)
{
    if (check) {
        QModelIndex index = m_ui->defaultIconsView->currentIndex();
        if (!index.isValid()) {
            m_ui->defaultIconsView->setCurrentIndex(m_defaultIconModel->index(0, 0));
        }
        else {
            m_ui->defaultIconsView->setCurrentIndex(index);
        }
        m_ui->customIconsView->selectionModel()->clearSelection();
        m_ui->addButton->setEnabled(false);
        m_ui->deleteButton->setEnabled(false);
    }
}

void EditWidgetIcons::updateWidgetsCustomIcons(bool check)
{
    if (check) {
        QModelIndex index = m_ui->customIconsView->currentIndex();
        if (!index.isValid()) {
            m_ui->customIconsView->setCurrentIndex(m_customIconModel->index(0, 0));
        }
        else {
            m_ui->customIconsView->setCurrentIndex(index);
        }
        m_ui->defaultIconsView->selectionModel()->clearSelection();
        m_ui->addButton->setEnabled(true);
        m_ui->deleteButton->setEnabled(true);
    }
}

void EditWidgetIcons::updateRadioButtonDefaultIcons()
{
    m_ui->defaultIconsRadio->setChecked(true);
}

void EditWidgetIcons::updateRadioButtonCustomIcons()
{
    m_ui->customIconsRadio->setChecked(true);
}<|MERGE_RESOLUTION|>--- conflicted
+++ resolved
@@ -19,12 +19,8 @@
 #include "ui_EditWidgetIcons.h"
 
 #include <QFileDialog>
-<<<<<<< HEAD
-#include <QImageReader>
-=======
 #include <QMessageBox>
 #include <QFileDialog>
->>>>>>> cc87311d
 
 #include "core/Group.h"
 #include "core/Metadata.h"
@@ -72,8 +68,11 @@
 {
 }
 
-IconStruct EditWidgetIcons::state() const
-{
+IconStruct EditWidgetIcons::state()
+{
+    Q_ASSERT(m_database);
+    Q_ASSERT(!m_currentUuid.isNull());
+
     IconStruct iconStruct;
     if (m_ui->defaultIconsRadio->isChecked()) {
         QModelIndex index = m_ui->defaultIconsView->currentIndex();
@@ -93,21 +92,17 @@
             iconStruct.number = -1;
         }
     }
-
+    
     return iconStruct;
 }
 
-<<<<<<< HEAD
 void EditWidgetIcons::reset()
 {
     m_database = nullptr;
     m_currentUuid = Uuid();
 }
 
-void EditWidgetIcons::load(Uuid currentUuid, Database* database, IconStruct iconStruct)
-=======
 void EditWidgetIcons::load(Uuid currentUuid, Database* database, IconStruct iconStruct, const QString &url)
->>>>>>> cc87311d
 {
     Q_ASSERT(database);
     Q_ASSERT(!currentUuid.isNull());
@@ -198,7 +193,7 @@
             //Set the image
             Uuid uuid = Uuid::random();
             m_database->metadata()->addCustomIcon(uuid, image.scaled(16, 16));
-            m_customIconModel->setIcons(m_database->metadata()->customIcons(),
+            m_customIconModel->setIcons(m_database->metadata()->customIconsScaledPixmaps(),
                                         m_database->metadata()->customIconsOrder());
             QModelIndex index = m_customIconModel->indexFromUuid(uuid);
             m_ui->customIconsView->setCurrentIndex(index);
@@ -217,21 +212,17 @@
         QString filename = QFileDialog::getOpenFileName(
                     this, tr("Select Image"), "", filter);
         if (!filename.isEmpty()) {
-            QImageReader imageReader(filename);
-            // detect from content, otherwise reading fails if file extension is wrong
-            imageReader.setDecideFormatFromContent(true);
-            QImage image = imageReader.read();
+            QImage image(filename);
             if (!image.isNull()) {
                 Uuid uuid = Uuid::random();
-                m_database->metadata()->addCustomIconScaled(uuid, image);
+                m_database->metadata()->addCustomIcon(uuid, image.scaled(16, 16));
                 m_customIconModel->setIcons(m_database->metadata()->customIconsScaledPixmaps(),
                                             m_database->metadata()->customIconsOrder());
                 QModelIndex index = m_customIconModel->indexFromUuid(uuid);
                 m_ui->customIconsView->setCurrentIndex(index);
             }
             else {
-                MessageBox::critical(this, tr("Error"),
-                                     tr("Can't read icon:").append("\n").append(imageReader.errorString()));
+                MessageBox::critical(this, tr("Error"), tr("Can't read icon"));
             }
         }
     }
@@ -286,7 +277,8 @@
             }
             else {
                 MessageBox::information(this, tr("Can't delete icon!"),
-                                        tr("Can't delete icon. Still used by %n item(s).", 0, iconUsedCount));
+                                        tr("Can't delete icon. Still used by %1 items.")
+                                        .arg(iconUsedCount));
             }
         }
     }
