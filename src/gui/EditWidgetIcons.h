/*
 *  Copyright (C) 2012 Felix Geyer <debfx@fobos.de>
 *
 *  This program is free software: you can redistribute it and/or modify
 *  it under the terms of the GNU General Public License as published by
 *  the Free Software Foundation, either version 2 or (at your option)
 *  version 3 of the License.
 *
 *  This program is distributed in the hope that it will be useful,
 *  but WITHOUT ANY WARRANTY; without even the implied warranty of
 *  MERCHANTABILITY or FITNESS FOR A PARTICULAR PURPOSE.  See the
 *  GNU General Public License for more details.
 *
 *  You should have received a copy of the GNU General Public License
 *  along with this program.  If not, see <http://www.gnu.org/licenses/>.
 */

#ifndef KEEPASSX_EDITWIDGETICONS_H
#define KEEPASSX_EDITWIDGETICONS_H

#include <QWidget>
#include <QSet>
#include <QWidget>

#include <QtNetwork/QNetworkAccessManager>
#include <QtNetwork/QNetworkReply>

#include "core/Uuid.h"

class Database;
class DefaultIconModel;
class CustomIconModel;

namespace Ui {
    class EditWidgetIcons;
}

struct IconStruct
{
    IconStruct();

    Uuid uuid;
    int number;
};

class EditWidgetIcons : public QWidget
{
    Q_OBJECT

public:
    explicit EditWidgetIcons(QWidget* parent = nullptr);
    ~EditWidgetIcons();

<<<<<<< HEAD
    IconStruct state() const;
    void reset();
    void load(Uuid currentUuid, Database* database, IconStruct iconStruct);
=======
    IconStruct save();
    void load(Uuid currentUuid, Database* database, IconStruct iconStruct, const QString &url = QString());

public Q_SLOTS:
    void setUrl(const QString &url);
>>>>>>> cc87311d

private Q_SLOTS:
    void downloadFavicon();
    void abortFaviconDownload();
    void onRequestFinished(QNetworkReply *reply);
    void addCustomIcon();
    void removeCustomIcon();
    void updateWidgetsDefaultIcons(bool checked);
    void updateWidgetsCustomIcons(bool checked);
    void updateRadioButtonDefaultIcons();
    void updateRadioButtonCustomIcons();

private:
    const QScopedPointer<Ui::EditWidgetIcons> m_ui;
    Database* m_database;
    Uuid m_currentUuid;
    QString m_url;
    DefaultIconModel* const m_defaultIconModel;
    CustomIconModel* const m_customIconModel;
    QNetworkAccessManager* const m_networkAccessMngr;
    QSet<QNetworkReply *> m_networkOperations;

    Q_DISABLE_COPY(EditWidgetIcons)
};

#endif // KEEPASSX_EDITWIDGETICONS_H<|MERGE_RESOLUTION|>--- conflicted
+++ resolved
@@ -20,11 +20,11 @@
 
 #include <QWidget>
 #include <QSet>
-#include <QWidget>
 
 #include <QtNetwork/QNetworkAccessManager>
 #include <QtNetwork/QNetworkReply>
 
+#include "core/Global.h"
 #include "core/Uuid.h"
 
 class Database;
@@ -51,17 +51,12 @@
     explicit EditWidgetIcons(QWidget* parent = nullptr);
     ~EditWidgetIcons();
 
-<<<<<<< HEAD
-    IconStruct state() const;
+    IconStruct state();
     void reset();
-    void load(Uuid currentUuid, Database* database, IconStruct iconStruct);
-=======
-    IconStruct save();
     void load(Uuid currentUuid, Database* database, IconStruct iconStruct, const QString &url = QString());
 
 public Q_SLOTS:
     void setUrl(const QString &url);
->>>>>>> cc87311d
 
 private Q_SLOTS:
     void downloadFavicon();
