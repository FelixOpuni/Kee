--- conflicted
+++ resolved
@@ -33,25 +33,14 @@
     QModelIndex index(Group* group) const;
     Group* groupFromIndex(const QModelIndex& index) const;
 
-<<<<<<< HEAD
-    int rowCount(const QModelIndex& parent = QModelIndex()) const;
-    int columnCount(const QModelIndex& parent = QModelIndex()) const;
+    int rowCount(const QModelIndex& parent = QModelIndex()) const override;
+    int columnCount(const QModelIndex& parent = QModelIndex()) const override;
     QModelIndex index(int row, int column, const QModelIndex& parent = QModelIndex()) const override;
     QModelIndex parent(const QModelIndex& index) const override;
     QVariant data(const QModelIndex& index, int role = Qt::DisplayRole) const override;
     QVariant headerData(int section, Qt::Orientation orientation, int role = Qt::DisplayRole) const override;
     Qt::DropActions supportedDropActions() const override;
     Qt::ItemFlags flags(const QModelIndex& modelIndex) const override;
-=======
-    int rowCount(const QModelIndex& parent = QModelIndex()) const Q_DECL_OVERRIDE;
-    int columnCount(const QModelIndex& parent = QModelIndex()) const Q_DECL_OVERRIDE;
-    QModelIndex index(int row, int column, const QModelIndex& parent = QModelIndex()) const Q_DECL_OVERRIDE;
-    QModelIndex parent(const QModelIndex& index) const Q_DECL_OVERRIDE;
-    QVariant data(const QModelIndex& index, int role = Qt::DisplayRole) const Q_DECL_OVERRIDE;
-    QVariant headerData(int section, Qt::Orientation orientation, int role = Qt::DisplayRole) const Q_DECL_OVERRIDE;
-    Qt::DropActions supportedDropActions() const Q_DECL_OVERRIDE;
-    Qt::ItemFlags flags(const QModelIndex& modelIndex) const Q_DECL_OVERRIDE;
->>>>>>> bcb54bc3
     bool dropMimeData(const QMimeData* data, Qt::DropAction action, int row, int column,
                       const QModelIndex& parent) override;
     QStringList mimeTypes() const override;
